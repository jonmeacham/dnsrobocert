# &nbsp;![](https://raw.githubusercontent.com/adferrand/docker-letsencrypt-dns/master/images/logo_from_realies_200px.png) adferrand/letsencrypt-dns
![](https://img.shields.io/badge/tags-latest-lightgrey.svg) [![](https://images.microbadger.com/badges/version/adferrand/letsencrypt-dns:2.16.0.svg) ![](https://images.microbadger.com/badges/image/adferrand/letsencrypt-dns:2.16.0.svg)](https://microbadger.com/images/adferrand/letsencrypt-dns:2.16.0) [![CircleCI](https://circleci.com/gh/adferrand/docker-letsencrypt-dns/tree/master.svg?style=shield)](https://circleci.com/gh/adferrand/docker-letsencrypt-dns/tree/master)

* [Container functionalities](#container-functionalities)
* [Why use this Docker](#why-use-this-docker-)
* [Preparation of the container](#preparation-of-the-container)
	* [Configuring the SSL certificates](#configuring-the-ssl-certificates)
	* [Configuring DNS provider and authentication to DNS API](#configuring-dns-provider-and-authentication-to-dns-api)
		* [With environment variables](#with-environment-variables)
		* [With YAML configuration files](#with-yaml-configuration-files)
* [Run the container](#run-the-container)
* [Data persistency](#data-persistency)
	* [Share certificates with the host](#share-certificates-with-the-host)
	* [Share certificates with other containers](#share-certificates-with-other-containers)
	* [Certificates files permissions](#certificates-files-permissions)
* [Runtime operations](#runtime-operations)
	* [Certificates reconfiguration at runtime](#certificates-reconfiguration-at-runtime)
	* [Restart containers when a certificate is renewed](#restart-containers-when-a-certificate-is-renewed)
	* [Call a reload command on containers when a certificate is renewed](#call-a-reload-command-on-containers-when-a-certificate-is-renewed)
	* [Run a custom deploy hook script](#run-a-custom-deploy-hook-script)
	* [Run the container in a cluster environment](#run-the-container-in-a-cluster-environment)
* [Miscellaneous and testing](#miscellaneous-and-testing)
	* [Using ACME v1 servers](#using-acme-v1-servers)
	* [Specifying the renewal schedule](#specifying-the-renewal-schedule)
	* [Activate staging ACME servers](#activating-staging-acme-servers)
	* [Auto-export certificates in PFX format](#auto-export-certificates-in-pfx-format)
    * [Check TXT propagation and sleep time](#check-txt-propagation-and-sleep-time)
    * [Shell access](#shell-access)

## Container functionalities

This Docker is designed to manage [Let's Encrypt](https://letsencrypt.org) SSL certificates based on [DNS challenges](https://tools.ietf.org/html/draft-ietf-acme-acme-01#page-44).

* Let's Encrypt wildcard and regular certificates generation by [Certbot](https://github.com/certbot/certbot) using DNS challenges,
* Automated renewal of almost expired certificates using Cron Certbot task,
* Standardized API throuh [Lexicon](https://github.com/AnalogJ/lexicon) library to insert the DNS challenge with various DNS providers,
* Centralized configuration file to maintain several certificates,
* Modification of container configuration without restart,
* Automated restart of specific containers when a certificate is renewed,
* Container built on top of [Alpine Linux](https://alpinelinux.org) distribution to reduce the footprint (image size is below 200MB).

## Why use this Docker ?

If you are reading these lines, you certainly want to secure all your dockerized services using Let's Encrypt SSL certificates, which are free and accepted everywhere.

If you want to secure Web services through HTTPS, there is already plenty of great tools. In the Docker world, one can check [traefik](https://hub.docker.com/_/traefik/), or [nginx-proxy](https://hub.docker.com/r/jwilder/nginx-proxy/) + [letsencrypt-nginx-proxy-companion](https://hub.docker.com/r/jrcs/letsencrypt-nginx-proxy-companion/). Basically, theses tools will allow automated and dynamic generation/renewal of SSL certificates, based on TLS or HTTP challenges, on top of a reverse proxy to encrypt everything through HTTPS.

So far so good, but you may fall in one of the following categories:

 1. You are in a firewalled network, and your HTTP/80 and HTTPS/443 ports are not opened to the outside world.
 2. You want to secure non-Web services (like LDAP, IMAP, POP, *etc.*) were the HTTPS protocol is of no use.
 3. You want to generate a wildcard certificate, valid for any sub-domain of a given domain.

For the first case, ACME servers need to be able to access your website through HTTP (for HTTP challenges) or HTTPS (for TLS challenges) in order to validate the certificate. With a firewall these two challenges - which are widely used in HTTP proxy approaches - will not be usable: you need to ask a DNS challenge. Please note that traefik embed DNS challenges, but only for few DNS providers.

For the second case, there is no website to use TLS or HTTP challenges, and you should ask a DNS challenge. Of course you could create a "fake" website to validate the domain using a HTTP challenge, and reuse the certificate on the "real" service. But it is a workaround, and you have to implement a logic to propagate the certificate, including during its renewal. Indeed, most of the non-Web services will need to be restarted each time the certificate is renewed.

For the last case, the use of a DNS challenge is mandatory. Then the problems concerning certificates propagation that have been discussed in the second case will also occur.

The solution is a dedicated and specialized Docker service which handles the creation/renewal of Let's Encrypt certificates, and ensure their propagation in the relevant Docker services. It is the purpose of this container.

## Preparation of the container

First of all, before using this container, two steps of configuration need to be done: describing all certificates to acquire and maintain, then configuring an access to your DNS zone to publish DNS challenges.

### Configuring the SSL certificates

This container uses a file which must be put at `/etc/letsencrypt/domains.conf` in the container. It is a simple text file which follows theses rules:
- each line represents a certificate,
- one line may contain several domains separated by a space,
- the first domain is the certificate main domain,
- each following domain on a line is included in the SAN of the certificate, allowing it to be used for several domains.

Let's take an example. Our domain is `example.com`, and we want:
- a certificate for `smtp.example.com`
- a certificate for `imap.example.com` + `pop.example.com`
- a certificate for `ldap.example.com`
- a wildcard certificate for any sub-domain of `example.com` and for `example.com` itself

Then the `domains.conf` will look like this:

```
smtp.example.com
imap.example.com pop.example.com
ldap.example.com
*.example.com example.com
```

You need also to provide the mail which will be used to register your account on Let's Encrypt. Set the environment variable `LETSENCRYPT_USER_MAIL (default: noreply@example.com)` in the container for this purpose.

_NB: For a wildcard certificate, specifying a sub-domain already covered by the wildcard will raise an error during Certbot certificate generation (eg. `test.example.com` cannot be put on the same line than `*.example.com`)._

### Configuring DNS provider and authentication to DNS API

#### With environment variables

When using a DNS challenge, a TXT entry must be inserted in the DNS zone which manage the certificate domain. This TXT entry must contain a unique hash calculated by Certbot, and the ACME servers will check it before delivering the certificate.

This container will do the hard work for you, thanks to the association between [Certbot](https://certbot.eff.org/) and [Lexicon](https://github.com/AnalogJ/lexicon): DNS provider API will be called automatically to insert the TXT record when needed. All you have to do is to define for Lexicon the DNS provider to use, and the API access key.

See the list of providers supported on this link: https://github.com/AnalogJ/lexicon/blob/v3.2.7/README.md#providers

The DNS provider is choosen by setting an environment variable passed to the container: `LEXICON_PROVIDER (default: cloudflare)`.

Most of the DNS APIs requires a user and a unique access token delivered by the DNS provider. See the documentation of your provider to check how to get these (see the DNS providers list on [Lexicon documentation](https://github.com/AnalogJ/lexicon). Once done, authentication stuff can be set using one of the three following approach:
* using environment variables in the form of `LEXICON_[PROVIDER]_[OPTION]` for provider parameters in the form of `--[option]` (for instance, `LEXICON_CLOUDFLARE_AUTH_USERNAME` with the CloudFlare provider for `--auth-username` option)
* using environment variable `LEXICON_PROVIDER_OPTIONS (default empty)` which will be append directly to the lexicon binary (for instance, `LEXICON_PROVIDER_OPTIONS` could be set to `--auth-token=my-token ...`)

For instance, if the provider is CloudFlare, the username is `my_user` and the access token is `my_secret_token`, following environment variables must be passed to the container:

```bash
LEXICON_CLOUDFLARE_AUTH_USERNAME=my_cloudflare_email
LEXICON_CLOUDFLARE_AUTH_TOKEN=my_cloudflare_global_api_key
```

Or alternatively:
```bash
LEXICON_PROVIDER=cloudflare
LEXICON_PROVIDER_OPTIONS=--auth-username=my_cloudflare_email --auth-token=my_cloudflare_global_api_key
```

Some providers (like OVH) need more specific environment variables. First, run following command to get the Lexicon help for this DNS provider:

```bash
docker run -it --rm adferrand/letsencrypt-dns lexicon ovh --help
```

Once done, you will see authentication parameters of the form `--auth-somevar`. Theses parameters must be setted using environment variables of the form `LEXICON_[PROVIDER]_AUTH_SOMEVAR`.

For example with OVH, authentication parameters are `--auth-entrypoint`, `--auth-application-key`, `--auth-application-secret` and `--auth-consumer-key`. Corresponding environment variables are `LEXICON_OVH_AUTH_ENTRYPOINT`, `LEXICON_OVH_AUTH_APPLICATION_KEY`, `LEXICON_OVH_AUTH_APPLICATION_SECRET` and `LEXICON_OVH_AUTH_CONSUMER_KEY`. Or alternatively, set the `LEXICON_PROVIDER_OPTIONS` to `--auth-entrypoint=my_entrypoint --auth-application-key=my_application_key --auth-application-secret=my_application_secret --auth-consumer-key=my_consumer_key`.

Finally there is some options specific to Lexicon itself, not related to the authentication on a particular provider (like `--delegate`). You can specify this kind of options (eg. `domain` for Cloudns) via the `LEXICON_OPTIONS (default empty)` environment variable.

#### With YAML configuration files

Starting with version 2.7.0 that uses Lexicon 3.x, DNS providers and Lexicon can be configured using YAML configuration files. It means that a unique `lexicon.yml`, located on the persisted storage `/etc/letsencrypt`, can contain all parameters for Lexicon and several DNS providers. Each entry corresponds to a Lexicon option, or a provider name. Under a provider name, the relevant parameters for this provider can be set. As a convention name for the parameters, a given CLI argument `--auth-username` will be written in the YAML configuration file as `auth_username`.

To select the provider to use, the environment variable `LEXICON_PROVIDER` still need to be set.

Taking the OVH example in the previous version, with a specific configuration to provide for Lexicon itself (`--delegate`), the `lexicon.yml` will take the following form:
```yml
# Content of /etc/letsencrypt/lexicon.yml
delegate: subdomain
ovh:
  auth_entrypoint: ovh-eu
  auth_application_key: my_application_key
  auth_application_secret: my_application_secret
  auth_consumer_key: my_consumer_key
```

The YAML configuration file approach is particularly well suited for the `auto` DNS provider, that is able to resolve the actual DNS provider for a given domain. Indeed, `lexicon.yml` will be a convenient place to put the configuration of several providers.

_NB: A configuration file can be set for one particular provider. In this case, the filename must be `lexicon_[provider_name].yml` (eg. `lexicon_ovh.yml` for OVH). Theses files must be located in `/etc/letsencrypt`. There root content is directly the parameters of the relevant provider, like so:_
```yml
# Content of /etc/letsencrypt/lexicon_cloudflare.yml
auth_username: my_cloudflare_email
auth_token: my_cloudflare_global_api_key
```

## Run the container

Once preparation is done, the container can be run. As said, `domains.conf` must be mounted in the container, and API authentication variables must be passed as environment variables to the container.

For Cloudflare, with example described during preparation, run :

```bash
docker run \
	--name letsencrypt-dns \
	--volume /etc/letsencrypt/domains.conf:/etc/letsencrypt/domains.conf \
	--env 'LETSENCRYPT_USER_MAIL=admin@example.com' \
	--env 'LEXICON_PROVIDER=cloudflare' \
	--env 'LEXICON_CLOUDFLARE_USERNAME=my_cloudflare_email' \
	--env 'LEXICON_CLOUDFLARE_TOKEN=my_cloudflare_global_api_key' \
	adferrand/letsencrypt-dns
```

At start, the container will look to `domains.conf` and generate the certificates if needed. Then a cron task is launched twice a day to regenerate certificates if needed. The certificates are located in the container at `/etc/letsencrypt/live/`.

## Data persistency

This container declares `/etc/letsencrypt` as a volume. Consequently generated certificates will not be destroyed if the container is destroyed. Upon re-creation, certificates will be available again.

### Share certificates with the host

If you want to share the generated certificates to the host (eg. in `/var/docker-data/letsencrypt`), you can use a host mount:

```bash
docker run \
	--name letsencrypt-dns \
	--volume /etc/letsencrypt/domains.conf:/etc/letsencrypt/domains.conf \
	--volume /var/docker-data/letsencrypt:/etc/letsencrypt \
    --env 'LETSENCRYPT_USER_MAIL=admin@example.com' \
	--env 'LEXICON_PROVIDER=cloudflare' \
	--env 'LEXICON_CLOUDFLARE_USERNAME=my_cloudflare_email' \
	--env 'LEXICON_CLOUDFLARE_TOKEN=my_cloudflare_global_api_key' \
	adferrand/letsencrypt-dns
```

### Share certificates with other containers

If you want to share the generated certificates with other containers, mount the container volume `/etc/letsencrypt` into the target containers. For example:

```bash
docker run \
	--name letsencrypt-dns \
	--volume /etc/letsencrypt/domains.conf:/etc/letsencrypt/domains.conf \
	--volume /var/docker-data/letsencrypt:/etc/letsencrypt \
	--env 'LETSENCRYPT_USER_MAIL=admin@example.com' \
	--env 'LEXICON_PROVIDER=cloudflare' \
	--env 'LEXICON_CLOUDFLARE_USERNAME=my_cloudflare_email' \
	--env 'LEXICON_CLOUDFLARE_TOKEN=my_cloudflare_global_api_key' \
	adferrand/letsencrypt-dns

docker run \
	--volumes-from letsencrypt-dns \
	--env 'KEY_PATH=/etc/letsencrypt/live/smtp.example.com/privkey.pem' \
	--env 'CERTIFICATE_PATH=/etc/letsencrypt/live/smtp.example.com/cert.pem' \
	namshi/smtp
```

The volume `/etc/letsencrypt` will be available for the SMTP container, which can use a generated certificate for its own concern (here, securing the SMTP protocol).

### Certificates files permissions

By default certificates files (`cert.pem`, `privkey.pem`, _etc._) are accessible only to the user/group owning `/etc/letsencrypt`, which is **root** by default. It means that generated certificates cannot be used by non-root processes (in other containers or on the host).

You can modify file mode of `/etc/letsencrypt/archive` and `/etc/letsencrypt/live` folders and their content to allow non-root processes to access the certificates. Set environment variables `CERTS_DIRS_MODE (default: 0750)` and `CERTS_FILES_MODE (default: 0640)` to modify directories and files mode respectivly. For example, a file mode of `0644` and directory mode of `0755` will open access to everyone.

Alternatively or cumulatively you may need to change the owner user/group of `/etc/letsencrypt/archive` and `/etc/letsencrypt/live` folders and their content. To do so, specify user/group name or uid/gid in the relevant environment variables: `CERTS_USER_OWNER (default: root)` and `CERTS_GROUP_OWNER (default: root)`.

_(Warning) Certificates files permissions, introduced in container version `1.4`, will modify default permissions for certificates. Previously, `/etc/letsencrypt/live` and `/etc/letsencrypt/archive` were `0750`, their sub-folders where `0755` and contained files were `0644`. Now theses folders and their sub-folders are `0750` while contained files are `0640`: this should not lead to any regression, as the parent folders have a more restrictive permission than their content, leading certs files to be unaccessible to non-root processes. However for pathological cases you will need to set environment variable `CERTS_DIRS_MODE` and `CERTS_FILES_MODE` appropriately._

## Runtime operations

### Certificates reconfiguration at runtime

If you want to add a new certificate, remove one, or extend existing one to other domains, you just need to modify the `domains.conf` file from the host. Once saved, the container will automatically mirror the modifications in `/etc/letsencrypt` volume. If new certificates need to be generated, please note that approximately 30 seconds are required for each generation before modifications are visible.

Please check the container logs to follow the operations.

### Restart containers when a certificate is renewed

As said in introduction, most of the non-Web services require a restart when the certificate is changed. And this will occur at least once each two months. To ensure correct propagation of the new certificates in your Docker services, one special entry can be added at the **end** of a line for the concerned certificate in `domains.conf`.

This entry takes the form of `autorestart-containers=container1,container2,container3` where `containerX` is the name of a container running on the same Docker instance than `letsencrypt-dns`.

You need also to mount the Docker socket of the host `/var/run/docker.sock` in the `letsencrypt-dns` container.

Once done, all specified containers will be restarted when the target certificate is renewed.

For example, we want to restart the container named `smtp` when the certificate `smtp.example.com` is renewed. Construct the following `domains.conf` file:

```
smtp.example.com imap.example.com autorestart-containers=smtp
auth.example.com
```

Then execute following commands:

```bash
docker run \
	--name letsencrypt-dns \
	--volume /etc/letsencrypt/domains.conf:/etc/letsencrypt/domains.conf \
	--volume /var/docker-data/letsencrypt:/etc/letsencrypt \
	--volume /var/run/docker.sock:/var/run/docker.sock \
	--env 'LETSENCRYPT_USER_MAIL=admin@example.com' \
	--env 'LEXICON_PROVIDER=cloudflare' \
	--env 'LEXICON_CLOUDFLARE_USERNAME=my_cloudflare_email' \
	--env 'LEXICON_CLOUDFLARE_TOKEN=my_cloudflare_global_api_key' \
	adferrand/letsencrypt-dns

docker run \
	--name smtp \
	--volumes-from letsencrypt-dns \
	--env 'KEY_PATH=/etc/letsencrypt/live/smtp.example.com/privkey.pem' \
	--env 'CERTIFICATE_PATH=/etc/letsencrypt/live/smtp.example.com/cert.pem' \
	namshi/smtp
```

If the certificate `smtp.example.com` is renewed, the container named `smtp` will be restarted. Renewal of `auth.example.com` will not restart anything.

### Call a reload command on containers when a certificate is renewed

Restarting a container when a certificate is renewed is sufficient for all cases. However one drawback is that the target processes will stop during a little time, and consequently the services provided are not continuous. This may be ok for non critical services, but problematic for things like authentication services or database servers.

If a target process allows it, the letsencrypt-dns container can call a reload configuration command on the target container when a certificate is renewed. In this case, service is not stopped and immediatly takes into account the new config, including the new certificate. Apache2 for example (example only, as an http challenge will be a better option here) can see its configuration to be hot-reloaded by invoking the command `apachectl graceful` in the target container.

To specify which command to launch on which container when a certificate is renewed, one will put at the **end** of the relevant line of `domains.conf` a special entry which takes the form of `autocmd-containers=container1:command1,container2:command2 arg2a arg2b,container3:command3 arg3a`. Comma `,` separates each container/command configuration, colon `:` separates the container name from the command to launch. Commands must be executable files, located in the $PATH of the target container, or accessed by their full path.

Similarly to the automatic containers restart functionality, you need to mount the Docker socket of the host /var/run/docker.sock in the letsencrypt-dns container (with the docker executable, using the command-line parameter `--volume /var/run/docker.sock:/var/run/docker.sock`).

In the case of an Apache2 server embedded in a container named `my-apache` to be reloaded when certificate `web.example.com` is renewed, put following entry in `domains.conf`:

```
web.example.com autocmd-containers=my-apache:apachectl graceful
```

If the certificate `web.example.com` is renewed, command `apachectl graceful` will be invoked on container `my-apache`, and the apache2 service will use the new certificate without killing any HTTP session.

_(Limitations on invokable commands) The option `autocmd-container` is intended to call a simple executable file with few potential arguments. It is not made to call some advanced bash script, and would likely fail if you do so. In fact, the command is not executed in a shell on the target, and variables will be resolved against the lets-encrypt container environment. If you want to operate advanced scripting, put an executable script in the target container, and use its path in `autocmd-container` option._

### Run a custom deploy hook script

You can specify a script or a command to execute after a certificate is created or renewed, by specifying `DEPLOY_HOOK` environment variable. This is useful if you want to copy certificates someplace else or need to reorganize file structure.

All standard environment variables will be available in your script, as well as two new variables set by certbot:
* `RENEWED_LINEAGE` - directory with certificate files (e.g. `/etc/letsencrypt/live/domain`)
* `RENEWED_DOMAINS` - list of domains for the certificate, separated by space 

Example: copying all new or renewed certificates to a single directory with `domain.crt` and `domain.key` filenames, making it easily usable with nginx:

Create deploy-hook.sh file and make it executable. 

```bash
#!/bin/sh
mkdir -p "/etc/nginx/certs"
cd "/etc/nginx/certs"
for domain in ${RENEWED_DOMAINS}; do
    cp "${RENEWED_LINEAGE}/fullchain.pem" "${domain}.crt"
    cp "${RENEWED_LINEAGE}/privkey.pem" "${domain}.key"
    chown $CERTS_USER_OWNER:$CERTS_GROUP_OWNER "${domain}.*"
    chmod $CERTS_FILES_MODE "${domain}.*"
done
```   

Execute:
```bash
docker run \
	--name letsencrypt-dns \
	--volume /etc/letsencrypt/domains.conf:/etc/letsencrypt/domains.conf \
	--volume /etc/letsencrypt/deploy-hook.sh:/usr/local/bin/create-nginx-certs \
	--volume /var/docker-data/letsencrypt:/etc/letsencrypt \
	--volume /var/docker-data/nginx:/etc/nginx/certs \
	--env 'LETSENCRYPT_USER_MAIL=admin@example.com' \
	--env 'LEXICON_PROVIDER=cloudflare' \
	--env 'LEXICON_CLOUDFLARE_USERNAME=my_cloudflare_email' \
	--env 'LEXICON_CLOUDFLARE_TOKEN=my_cloudflare_global_api_key' \
	--env 'DEPLOY_HOOK=create-nginx-certs' \
	adferrand/letsencrypt-dns
```

### Run the container in a cluster environment

When this container runs in a cluster environment (eg. Swarm, Kubernetes), autoreload functionalities is likely to not be adressed to a single container, but to a service handled by several containers working together as a cluster.

Environment variable `DOCKER_CLUSTER_PROVIDER (default: none)` can be set for this purpose. Current possible values are `none` when there is no cluster (default) or `swarm`. If this variable is set to a cluster provider, names given in autorestart will be considered to be clustered services names, and appropriate commands will be used to restart the service.

_NB1: For now, only Docker Swarm is supported, and only autorestart takes the cluster into account. More complete cluster support will be added in the future._
_NB2: Since running an arbitrary command on all nodes of a service breaks the service abstraction, autocmd is not supported in Docker Swarm mode._

## Miscellaneous and testing

### Using ACME v1 servers

Starting to version 2.0.0, this container uses the ACME v2 servers (production & staging) to allow wildcard certificates generation. If for any reason you want to continue to use old ACME v1 servers, you can set the environment variable `LETSENCRYPT_ACME_V1 (default: false)` to `true`. In this case, ACME v1 servers will be used to any certificate generation, but wildcard certificates will not be supported.

_NB: During a certificate renewal, the server (and authentication) used for the certificate generation will be reused, independently of the `LETSENCRYPT_ACME_V1` environment variable value. If you want to change the server used for a particular certificate, you will need first to revoke it by removing the relevant entry from `domains.txt` file before recreating it._

### Specifying the renewal schedule

By default the certificate regeneration process is run twice a day. This can be customized by setting the environment variable `CRON_TIME_STRING (default: "12 01,13 * * *")` to a cron time string. Be sure to also set the correct timezone using the environment variable `TZ (default: UTC)`.

### Activating staging ACME servers

During development it is not advised to generate certificates against production ACME servers, as one could reach easily the weekly limit of Let's Encrypt and could not generate certificates for a certain period of time. Staging ACME servers do not have this limit. To use them, set the environment variable `LETSENCRYPT_STAGING (default: false)` to `true`.

You will need to wipe content of `/etc/letsencrypt` volume before container re-creation when enabling or disabling staging.

### Auto-export certificates in PFX format

Some services need the SSL key and certificate stored together in PFX format (also known as PKCS#12) whose extension is .pfx (or .p12). For this purpose one can set the container environment variable `PFX_EXPORT (default: false)` to `true`: in this case, the container will ensure that every certificate handled by Certbot is exported in PFX format during certificate creation, renewal or container start/restart.

The PFX certificate for a given primary domain is located in the container on `/etc/letsencrypt/[DOMAIN]/cert.pks`: it contains the key, certificate and all intermediate certificates.

By default, the PFX certificates are not protected by a passphrase. You can define one using the environment variable `PFX_EXPORT_PASSPHRASE`.

### Check TXT propagation and sleep time

<<<<<<< HEAD
Once insertion of a new TXT entry to satisfy the DNS challenge is done, it can take a significant amount of time before this TXT entry is available worldwide, and so can be seen by the ACME server. To avoid failing
challenges because of this delay, this container will check several time if each TXT entry is available worldwide, and wait several seconds between each attempt. The maximum number of checks is defined by the
environment variable `LEXICON_MAX_CHECKS (default: 3)`, and the number of seconds to wait between two attempts is controled by `LEXICON_SLEEP_TIME (default: 30)`.

These two variables can be modified to fit the specific situation of a given DNS provider. The check attempt can be totally disabled by setting `LEXICON_MAX_CHECKS` to `0`. In this case, the container will wait
unconditionally once the specified number of seconds defined by `LEXICON_SLEEP_TIME` before giving hand to the DNS challenge validation process. To disable also the wait behavior, set `LEXICON_SLEEP_TIME` to `0`.
=======
During a DNS challenge, a sleep must be done after TXT entry insertions in order to let DNS zone updates be propagated correctly and ensure that ACME servers will see them. Default value is 30 seconds: if this value does not suit your needs, you can modify it by setting the environment variable `LEXICON_SLEEP_TIME (default: 30)`. If you have a big value here, a good idea is to run a container in detached mode.
>>>>>>> 268bc0e5

### Shell access

For debugging and maintenance purpose, you may need to start a shell in your running container. With a Docker of version 1.3.0 or higher, you can do:

```bash
docker exec -it letsencrypt-dns /bin/sh
```

You will obtain a shell with the standard tools of an Alpine distribution.

## Docker-Compose configuration

Within the directory `compose` you can find a basic docker-compose configuration.
All used volumes and environment variables are described in detail in [Preparation of the container](#preparation-of-the-container).
The docker compose uses the `PROVIDER` and `PROVIDER_OPTIONS` approach to be able to support different providers.<|MERGE_RESOLUTION|>--- conflicted
+++ resolved
@@ -376,16 +376,13 @@
 
 ### Check TXT propagation and sleep time
 
-<<<<<<< HEAD
 Once insertion of a new TXT entry to satisfy the DNS challenge is done, it can take a significant amount of time before this TXT entry is available worldwide, and so can be seen by the ACME server. To avoid failing
 challenges because of this delay, this container will check several time if each TXT entry is available worldwide, and wait several seconds between each attempt. The maximum number of checks is defined by the
-environment variable `LEXICON_MAX_CHECKS (default: 3)`, and the number of seconds to wait between two attempts is controled by `LEXICON_SLEEP_TIME (default: 30)`.
+environment variable `LEXICON_MAX_CHECKS (default: 3)`, and the number of seconds to wait between two attempts is controled by `LEXICON_SLEEP_TIME (default: 30)`. If you have a big value for the latter, a good idea
+is to run a container in detached mode.
 
 These two variables can be modified to fit the specific situation of a given DNS provider. The check attempt can be totally disabled by setting `LEXICON_MAX_CHECKS` to `0`. In this case, the container will wait
 unconditionally once the specified number of seconds defined by `LEXICON_SLEEP_TIME` before giving hand to the DNS challenge validation process. To disable also the wait behavior, set `LEXICON_SLEEP_TIME` to `0`.
-=======
-During a DNS challenge, a sleep must be done after TXT entry insertions in order to let DNS zone updates be propagated correctly and ensure that ACME servers will see them. Default value is 30 seconds: if this value does not suit your needs, you can modify it by setting the environment variable `LEXICON_SLEEP_TIME (default: 30)`. If you have a big value here, a good idea is to run a container in detached mode.
->>>>>>> 268bc0e5
 
 ### Shell access
 
