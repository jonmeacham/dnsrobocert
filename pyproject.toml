--- conflicted
+++ resolved
@@ -83,14 +83,6 @@
 [tool.pytest.ini_options]
 junit_family = "xunit2"
 addopts = "-p no:legacypath"
-<<<<<<< HEAD
-filterwarnings = [
-    "ignore:Unverified HTTPS request is being made:urllib3.exceptions.InsecureRequestWarning",
-    "ignore:X509Extension support in pyOpenSSL is deprecated:DeprecationWarning",
-    "ignore:CSR support in pyOpenSSL is deprecated:DeprecationWarning",
-]
-=======
->>>>>>> 064a798f
 
 [tool.mypy]
 show_error_codes = true
