from __future__ import annotations

import contextlib
import json
import os
import platform
import shutil
import stat
import subprocess
import tarfile
import tempfile
import time
from collections.abc import Iterator
from pathlib import Path
from unittest import skipIf
from unittest.mock import patch

import requests
import urllib3

from dnsrobocert.core import main

_PEBBLE_VERSION = "v2.6.0"
_ASSETS_PATH = os.path.join(os.path.dirname(os.path.dirname(__file__)), "assets")
_CHALLTESTSRV_PORT = 8000

urllib3.disable_warnings(urllib3.exceptions.InsecureRequestWarning)


def _fetch(workspace: str) -> tuple[str, str, str]:
<<<<<<< HEAD
    arch = "amd64"
    os_kind = platform.system().lower()
    if os_kind == "windows":
        suffix = ".exe"
    elif os_kind == "linux":
        suffix = ""
=======
    if platform.system() == "Windows":
        suffix = "windows-amd64.exe"
    elif platform.system() == "Linux":
        suffix = "linux-amd64"
>>>>>>> 064a798f
    else:
        raise RuntimeError("Unsupported platform: {0}".format(platform.system()))

    pebble_path = _fetch_asset("pebble", os_kind, arch, suffix)
    challtestsrv_path = _fetch_asset("pebble-challtestsrv", os_kind, arch, suffix)
    pebble_config_path = _build_pebble_config(workspace)

    return pebble_path, challtestsrv_path, pebble_config_path


<<<<<<< HEAD
def _fetch_asset(asset: str, os_kind: str, arch: str, suffix: str) -> str:
    asset_path = os.path.join(
        _ASSETS_PATH, f"{asset}-{_PEBBLE_VERSION}-{os_kind}-{arch}{suffix}"
    )
=======
def _fetch_asset(asset: str, suffix: str) -> str:
    asset_path = os.path.join(_ASSETS_PATH, f"{asset}_{_PEBBLE_VERSION}_{suffix}")
>>>>>>> 064a798f
    if not os.path.exists(asset_path):
        with tempfile.TemporaryDirectory() as workdir:
            archive_path = os.path.join(workdir, "archive.tar.gz")
            asset_url = f"https://github.com/letsencrypt/pebble/releases/download/{_PEBBLE_VERSION}/{asset}-{os_kind}-{arch}.tar.gz"
            response = requests.get(asset_url)
            response.raise_for_status()
            with open(archive_path, "wb") as file_h:
                file_h.write(response.content)

            with tarfile.open(archive_path) as archive:
                archive.extractall(workdir)
                shutil.copyfile(
                    os.path.join(
                        workdir, f"{asset}-{os_kind}-{arch}", os_kind, arch, f"{asset}{suffix}"
                    ),
                    asset_path,
                )

    os.chmod(asset_path, os.stat(asset_path).st_mode | stat.S_IEXEC)

    return asset_path


def _build_pebble_config(workspace: str) -> str:
    config_path = os.path.join(workspace, "pebble-config.json")
    with open(config_path, "w") as file_h:
        file_h.write(
            json.dumps(
                {
                    "pebble": {
                        "listenAddress": "0.0.0.0:14000",
                        "managementListenAddress": "0.0.0.0:15000",
                        "certificate": os.path.join(_ASSETS_PATH, "cert.pem"),
                        "privateKey": os.path.join(_ASSETS_PATH, "key.pem"),
                        "httpPort": 80,
                        "tlsPort": 443,
                    },
                }
            )
        )

    return config_path


def _check_until_timeout(url: str, attempts: int = 30) -> None:
    for _ in range(attempts):
        time.sleep(1)
        try:
            if requests.get(url, verify=False).status_code == 200:
                return
        except requests.exceptions.ConnectionError:
            pass

    raise ValueError(f"Error, url did not respond after {attempts} attempts: {url}")


@contextlib.contextmanager
def _start_pebble(tmp_path: Path) -> Iterator[None]:
    workspace = tmp_path / "workspace"
    os.mkdir(str(workspace))

    pebble_path, challtestsrv_path, pebble_config_path = _fetch(str(workspace))

    environ = os.environ.copy()
    environ["PEBBLE_VA_NOSLEEP"] = "1"
    environ["PEBBLE_WFE_NONCEREJECT"] = "0"
    environ["PEBBLE_AUTHZREUSE"] = "100"
    environ["PEBBLE_VA_ALWAYS_VALID"] = "1"

    pebble_process: subprocess.Popen | None = None
    challtestsrv_process: subprocess.Popen | None = None

    try:
        pebble_process = subprocess.Popen(
            [
                pebble_path,
                "-config",
                pebble_config_path,
                "-dnsserver",
                "127.0.0.1:8053",
            ],
            env=environ,
        )
        challtestsrv_process = subprocess.Popen(
            [
                challtestsrv_path,
                "-management",
                ":{0}".format(_CHALLTESTSRV_PORT),
                "-defaultIPv6",
                '""',
                "-defaultIPv4",
                "127.0.0.1",
                "-http01",
                '""',
                "-tlsalpn01",
                '""',
                "-https01",
                '""',
            ],
            env=environ,
        )

        _check_until_timeout("https://127.0.0.1:14000/dir")

        yield
    finally:
        if pebble_process:
            pebble_process.terminate()
        if challtestsrv_process:
            challtestsrv_process.terminate()


@skipIf(
    platform.system() == "Darwin",
    reason="Integration tests are not supported on Mac OS X.",
)
def test_it(tmp_path: Path) -> None:
    with _start_pebble(tmp_path):
        directory_path = tmp_path / "letsencrypt"
        os.mkdir(directory_path)

        config_path = tmp_path / "config.yml"
        with open(str(config_path), "w") as f:
            f.write(
                """\
draft: false
acme:
  email_account: john.doe@example.net
  directory_url: https://127.0.0.1:14000/dir
profiles:
- name: dummy
  provider: dummy
  provider_options:
    auth_token: TOKEN
certificates:
- domains:
  - test1.example.net
  - test2.example.net
  profile: dummy
  follow_cnames: true
  reuse_key: true
  key_type: ecdsa
  pfx:
    export: true
    passphrase: test
"""
            )

        with patch.object(main._Daemon, "do_shutdown") as shutdown:
            shutdown.side_effect = [False, True]
            with patch(
                "dnsrobocert.core.certbot._DEFAULT_FLAGS", ["-n", "--no-verify-ssl"]
            ):
                main.main(["-c", str(config_path), "-d", str(directory_path)])

        assert set(os.listdir(directory_path / "live" / "test1.example.net")) == {
            "privkey.pem",
            "cert.pfx",
            "fullchain.pem",
            "README",
            "cert.pem",
            "chain.pem",
        }<|MERGE_RESOLUTION|>--- conflicted
+++ resolved
@@ -28,19 +28,10 @@
 
 
 def _fetch(workspace: str) -> tuple[str, str, str]:
-<<<<<<< HEAD
-    arch = "amd64"
-    os_kind = platform.system().lower()
-    if os_kind == "windows":
-        suffix = ".exe"
-    elif os_kind == "linux":
-        suffix = ""
-=======
     if platform.system() == "Windows":
         suffix = "windows-amd64.exe"
     elif platform.system() == "Linux":
         suffix = "linux-amd64"
->>>>>>> 064a798f
     else:
         raise RuntimeError("Unsupported platform: {0}".format(platform.system()))
 
@@ -51,15 +42,8 @@
     return pebble_path, challtestsrv_path, pebble_config_path
 
 
-<<<<<<< HEAD
-def _fetch_asset(asset: str, os_kind: str, arch: str, suffix: str) -> str:
-    asset_path = os.path.join(
-        _ASSETS_PATH, f"{asset}-{_PEBBLE_VERSION}-{os_kind}-{arch}{suffix}"
-    )
-=======
 def _fetch_asset(asset: str, suffix: str) -> str:
     asset_path = os.path.join(_ASSETS_PATH, f"{asset}_{_PEBBLE_VERSION}_{suffix}")
->>>>>>> 064a798f
     if not os.path.exists(asset_path):
         with tempfile.TemporaryDirectory() as workdir:
             archive_path = os.path.join(workdir, "archive.tar.gz")
