[circus]
httpd = false
<<<<<<< HEAD
include_dir = /etc/circus.d

[watcher:crond]
cmd = /usr/sbin/crond -f
copy_env = True
stdout_stream.class = FancyStdoutStream
stderr_stream.class = FancyStdoutStream

[watcher:watch-domains]
cmd = /scripts/watch-domains.sh
copy_env = True
stdout_stream.class = FancyStdoutStream
stderr_stream.class = FancyStdoutStream
=======
include = /etc/circus.d/*.ini
>>>>>>> aa15ff1a
<|MERGE_RESOLUTION|>--- conflicted
+++ resolved
@@ -1,19 +1,3 @@
 [circus]
 httpd = false
-<<<<<<< HEAD
-include_dir = /etc/circus.d
-
-[watcher:crond]
-cmd = /usr/sbin/crond -f
-copy_env = True
-stdout_stream.class = FancyStdoutStream
-stderr_stream.class = FancyStdoutStream
-
-[watcher:watch-domains]
-cmd = /scripts/watch-domains.sh
-copy_env = True
-stdout_stream.class = FancyStdoutStream
-stderr_stream.class = FancyStdoutStream
-=======
-include = /etc/circus.d/*.ini
->>>>>>> aa15ff1a
+include_dir = /etc/circus.d